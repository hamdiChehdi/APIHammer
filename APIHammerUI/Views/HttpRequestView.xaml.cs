using System;
using System.Windows;
using System.Windows.Controls;
using APIHammerUI.Models;
<<<<<<< HEAD
using System.Threading;
using System.IO;
using System.Windows.Threading;
using Microsoft.Win32;
using System.Text.Json;
using APIHammerUI.Services;
using APIHammerUI.Messages;
=======
using APIHammerUI.ViewModels;
>>>>>>> 401f259c

namespace APIHammerUI.Views
{
    public partial class HttpRequestView : UserControl, IDisposable
    {
<<<<<<< HEAD
        private CancellationTokenSource? _currentRequestCancellation;
=======
        private HttpRequestViewModel? _viewModel;
        private bool _isDisposing = false;
>>>>>>> 401f259c

        public HttpRequestView()
        {
            InitializeComponent();
<<<<<<< HEAD
            
            // Subscribe to the Unloaded event for cleanup
            this.Unloaded += HttpRequestView_Unloaded;
            
            // Add keyboard shortcuts
            this.KeyDown += HttpRequestView_KeyDown;
        }

        private void HttpRequestView_Unloaded(object sender, RoutedEventArgs e)
        {
            // Cleanup when control is unloaded
            _currentRequestCancellation?.Cancel();
        }

        private void HttpRequestView_KeyDown(object sender, System.Windows.Input.KeyEventArgs e)
        {
            if (DataContext is not HttpRequest httpRequest || string.IsNullOrWhiteSpace(httpRequest.Response))
                return;

            // Ctrl+S for Save as Text
            if (e.Key == System.Windows.Input.Key.S && 
                (e.KeyboardDevice.Modifiers & System.Windows.Input.ModifierKeys.Control) != 0)
            {
                SaveAsText_Click(this, new RoutedEventArgs());
                e.Handled = true;
            }
            // Ctrl+J for Save as JSON
            else if (e.Key == System.Windows.Input.Key.J && 
                     (e.KeyboardDevice.Modifiers & System.Windows.Input.ModifierKeys.Control) != 0)
            {
                SaveAsJson_Click(this, new RoutedEventArgs());
                e.Handled = true;
            }
            // Ctrl+C for Copy (only if not in a text input)
            else if (e.Key == System.Windows.Input.Key.C && 
                     (e.KeyboardDevice.Modifiers & System.Windows.Input.ModifierKeys.Control) != 0 &&
                     !(e.OriginalSource is TextBox textBox && !textBox.IsReadOnly))
            {
                CopyResponse_Click(this, new RoutedEventArgs());
                e.Handled = true;
            }
        }

        private void AddHeader_Click(object sender, RoutedEventArgs e)
        {
            if (DataContext is HttpRequest httpRequest)
            {
                httpRequest.Headers.Add(new HttpHeaderItem { Key = "", Value = "", IsEnabled = true });
            }
        }

        private void DeleteHeader_Click(object sender, RoutedEventArgs e)
        {
            if (sender is Button button && button.Tag is HttpHeaderItem headerItem && DataContext is HttpRequest httpRequest)
            {
                // Don't allow deleting if it's the last header or if there are no headers
                if (httpRequest.Headers.Count > 1)
                {
                    httpRequest.Headers.Remove(headerItem);
                }
            }
        }

        private void AddQueryParameter_Click(object sender, RoutedEventArgs e)
        {
            if (DataContext is HttpRequest httpRequest)
            {
                httpRequest.QueryParameters.Add(new HttpQueryParameter { Key = "", Value = "", IsEnabled = true });
            }
        }

        private void DeleteQueryParameter_Click(object sender, RoutedEventArgs e)
        {
            if (sender is Button button && button.Tag is HttpQueryParameter queryParam && DataContext is HttpRequest httpRequest)
            {
                // Don't allow deleting if it's the last query parameter
                if (httpRequest.QueryParameters.Count > 1)
                {
                    httpRequest.QueryParameters.Remove(queryParam);
                }
            }
        }

        private void TextBox_GotFocus(object sender, RoutedEventArgs e)
        {
            if (sender is TextBox textBox && DataContext is HttpRequest httpRequest)
            {
                // Auto-add a new empty header row when user focuses on the last empty row
                var lastHeader = httpRequest.Headers.LastOrDefault();
                if (lastHeader != null && !string.IsNullOrWhiteSpace(lastHeader.Key) && !string.IsNullOrWhiteSpace(lastHeader.Value))
                {
                    httpRequest.Headers.Add(new HttpHeaderItem { Key = "", Value = "", IsEnabled = true });
                }
            }
        }

        private void QueryParameter_GotFocus(object sender, RoutedEventArgs e)
        {
            if (sender is TextBox textBox && DataContext is HttpRequest httpRequest)
            {
                // Auto-add a new empty query parameter row when user focuses on the last empty row
                var lastParam = httpRequest.QueryParameters.LastOrDefault();
                if (lastParam != null && !string.IsNullOrWhiteSpace(lastParam.Key) && !string.IsNullOrWhiteSpace(lastParam.Value))
                {
                    httpRequest.QueryParameters.Add(new HttpQueryParameter { Key = "", Value = "", IsEnabled = true });
                }
            }
        }

        private void PasswordBox_PasswordChanged(object sender, RoutedEventArgs e)
        {
            if (sender is PasswordBox passwordBox && DataContext is HttpRequest httpRequest)
            {
                httpRequest.Authentication.Password = passwordBox.Password;
            }
        }

        private void QuickAddHeader_Click(object sender, RoutedEventArgs e)
        {
            if (sender is Button button && button.Tag is string headerName && DataContext is HttpRequest httpRequest)
            {
                // Check if header already exists
                var existingHeader = httpRequest.Headers.FirstOrDefault(h => 
                    h.Key.Equals(headerName, StringComparison.OrdinalIgnoreCase));

                if (existingHeader != null)
                {
                    // Header exists, just enable it and focus on value field
                    existingHeader.IsEnabled = true;
                    return;
                }

                // Find the first empty header row or create a new one
                var emptyHeader = httpRequest.Headers.FirstOrDefault(h => string.IsNullOrWhiteSpace(h.Key));
                
                if (emptyHeader != null)
                {
                    // Use existing empty row
                    emptyHeader.Key = headerName;
                    emptyHeader.Value = GetDefaultValueForHeader(headerName);
                    emptyHeader.IsEnabled = true;
                }
                else
                {
                    // Create new header
                    var newHeader = new HttpHeaderItem 
                    { 
                        Key = headerName, 
                        Value = GetDefaultValueForHeader(headerName),
                        IsEnabled = true 
                    };
                    
                    // Insert before the last empty row if it exists
                    var lastEmptyIndex = httpRequest.Headers.Count - 1;
                    if (lastEmptyIndex >= 0 && string.IsNullOrWhiteSpace(httpRequest.Headers[lastEmptyIndex].Key))
                    {
                        httpRequest.Headers.Insert(lastEmptyIndex, newHeader);
                    }
                    else
                    {
                        httpRequest.Headers.Add(newHeader);
                        // Add a new empty row
                        httpRequest.Headers.Add(new HttpHeaderItem { Key = "", Value = "" });
                    }
                }
            }
        }

        private string GetDefaultValueForHeader(string headerName)
        {
            // Get suggested values from the model
            if (HttpRequest.HeaderValueSuggestions.TryGetValue(headerName, out var suggestions) && suggestions.Any())
            {
                return suggestions.First();
            }

            // Provide some smart defaults
            return headerName switch
            {
                "Content-Type" => "application/json",
                "Accept" => "application/json",
                "Accept-Encoding" => "gzip, deflate",
                "Cache-Control" => "no-cache",
                "Connection" => "keep-alive",
                "User-Agent" => "API Hammer/1.0",
                "X-Requested-With" => "XMLHttpRequest",
                "Access-Control-Allow-Origin" => "*",
                "Access-Control-Allow-Methods" => "GET, POST, PUT, DELETE",
                "Access-Control-Allow-Headers" => "Content-Type, Authorization",
                _ => ""
            };
        }

        private void PreviewButton_Click(object sender, RoutedEventArgs e)
        {
            if (DataContext is HttpRequest httpRequest)
            {
                try
                {
                    var previewDialog = new HttpRequestPreviewDialog(httpRequest)
                    {
                        Owner = Window.GetWindow(this)
                    };
                    previewDialog.ShowDialog();
                }
                catch (Exception ex)
                {
                    MessageBox.Show($"Error opening request preview: {ex.Message}", "Error", 
                        MessageBoxButton.OK, MessageBoxImage.Error);
                }
            }
        }

        private void SendButton_Click(object sender, RoutedEventArgs e)
        {
            if (DataContext is not HttpRequest httpRequest)
                return;

            try
            {
                // If currently loading, cancel the request
                if (httpRequest.IsLoading)
                {
                    _currentRequestCancellation?.Cancel();
                    httpRequest.IsLoading = false;
                    httpRequest.Response = "Request cancelled by user.";
                    return;
                }

                // Cancel any existing request
                _currentRequestCancellation?.Cancel();
                _currentRequestCancellation = new CancellationTokenSource();

                // Set loading state immediately on UI thread
                httpRequest.IsLoading = true;
                httpRequest.Response = "Queuing request...";

                // Create and queue the HTTP request message
                var requestMessage = new APIHammerUI.Messages.HttpRequestMessage
                {
                    Request = httpRequest,
                    CancellationToken = _currentRequestCancellation.Token,
                    Priority = 0 // Normal priority
                };

                // Queue the request for processing
                ApplicationServiceManager.Instance.MessageQueue.QueueHttpRequest(requestMessage);

                // Update UI to show request is queued
                ApplicationServiceManager.Instance.MessageQueue.QueueUiUpdate(new UiUpdateMessage
                {
                    Priority = 100, // High priority for immediate UI feedback
                    Description = "Update request status to processing",
                    UiAction = () =>
                    {
                        httpRequest.Response = "Processing request...";
                    }
                });
            }
            catch (Exception ex)
            {
                httpRequest.IsLoading = false;
                httpRequest.Response = $"Error queuing request: {ex.Message}";
                
                MessageBox.Show($"Error sending request: {ex.Message}", "Error", 
                    MessageBoxButton.OK, MessageBoxImage.Error);
            }
        }

        private void SaveAsJson_Click(object sender, RoutedEventArgs e)
        {
            if (DataContext is not HttpRequest httpRequest || string.IsNullOrWhiteSpace(httpRequest.Response))
                return;

            try
            {
                // Extract JSON content from response
                var jsonContent = ExtractResponseBody(httpRequest.Response);
                
                if (string.IsNullOrWhiteSpace(jsonContent))
                {
                    MessageBox.Show("No response body found to save.", "Save JSON", 
                        MessageBoxButton.OK, MessageBoxImage.Warning);
                    return;
                }

                // Validate and format JSON
                string formattedJson;
                bool isValidJson = true;
                try
                {
                    using var document = JsonDocument.Parse(jsonContent);
                    var options = new JsonSerializerOptions
                    {
                        WriteIndented = true
                    };
                    formattedJson = JsonSerializer.Serialize(document, options);
                }
                catch (JsonException)
                {
                    isValidJson = false;
                    // If it's not valid JSON, save as-is but warn the user
                    var result = MessageBox.Show(
                        "The response body doesn't appear to be valid JSON. Save as plain text instead?", 
                        "Invalid JSON", 
                        MessageBoxButton.YesNo, 
                        MessageBoxImage.Question);
                    
                    if (result != MessageBoxResult.Yes)
                        return;
                    
                    formattedJson = jsonContent;
                }

                // Show save dialog
                var extension = isValidJson ? ".json" : ".txt";
                var filter = isValidJson ? 
                    "JSON Files (*.json)|*.json|Text Files (*.txt)|*.txt|All Files (*.*)|*.*" :
                    "Text Files (*.txt)|*.txt|JSON Files (*.json)|*.json|All Files (*.*)|*.*";

                var saveDialog = new SaveFileDialog
                {
                    Title = "Save Response Body",
                    Filter = filter,
                    DefaultExt = extension,
                    FileName = GenerateFileName("response_body", extension)
                };

                if (saveDialog.ShowDialog() == true)
                {
                    File.WriteAllText(saveDialog.FileName, formattedJson, Encoding.UTF8);
                    
                    var fileInfo = new FileInfo(saveDialog.FileName);
                    var sizeInfo = fileInfo.Length < 1024 ? 
                        $"{fileInfo.Length} bytes" : 
                        $"{fileInfo.Length / 1024.0:F1} KB";

                    MessageBox.Show($"Response body saved successfully!\n\nFile: {saveDialog.FileName}\nSize: {sizeInfo}", 
                        "Save Complete", MessageBoxButton.OK, MessageBoxImage.Information);
                }
            }
            catch (UnauthorizedAccessException)
            {
                MessageBox.Show("Access denied. Please choose a different location or run as administrator.", 
                    "Save Error", MessageBoxButton.OK, MessageBoxImage.Error);
            }
            catch (DirectoryNotFoundException)
            {
                MessageBox.Show("The specified directory does not exist.", 
                    "Save Error", MessageBoxButton.OK, MessageBoxImage.Error);
            }
            catch (Exception ex)
            {
                MessageBox.Show($"Error saving file: {ex.Message}", "Save Error", 
                    MessageBoxButton.OK, MessageBoxImage.Error);
            }
        }

        private void SaveAsText_Click(object sender, RoutedEventArgs e)
        {
            if (DataContext is not HttpRequest httpRequest || string.IsNullOrWhiteSpace(httpRequest.Response))
                return;

            try
            {
                // Show save dialog
                var saveDialog = new SaveFileDialog
                {
                    Title = "Save Full Response as Text",
                    Filter = "Text Files (*.txt)|*.txt|Log Files (*.log)|*.log|Markdown Files (*.md)|*.md|All Files (*.*)|*.*",
                    DefaultExt = ".txt",
                    FileName = GenerateFileName("http_response", ".txt")
                };

                if (saveDialog.ShowDialog() == true)
                {
                    // Save the complete response including headers and metadata
                    var fullResponse = BuildFullResponseForSave(httpRequest);
                    File.WriteAllText(saveDialog.FileName, fullResponse, Encoding.UTF8);
                    
                    var fileInfo = new FileInfo(saveDialog.FileName);
                    var sizeInfo = fileInfo.Length < 1024 ? 
                        $"{fileInfo.Length} bytes" : 
                        fileInfo.Length < 1024 * 1024 ?
                        $"{fileInfo.Length / 1024.0:F1} KB" :
                        $"{fileInfo.Length / (1024.0 * 1024.0):F1} MB";

                    MessageBox.Show($"Full response saved successfully!\n\nFile: {saveDialog.FileName}\nSize: {sizeInfo}", 
                        "Save Complete", MessageBoxButton.OK, MessageBoxImage.Information);
                }
            }
            catch (UnauthorizedAccessException)
            {
                MessageBox.Show("Access denied. Please choose a different location or run as administrator.", 
                    "Save Error", MessageBoxButton.OK, MessageBoxImage.Error);
            }
            catch (DirectoryNotFoundException)
            {
                MessageBox.Show("The specified directory does not exist.", 
                    "Save Error", MessageBoxButton.OK, MessageBoxImage.Error);
            }
            catch (Exception ex)
            {
                MessageBox.Show($"Error saving file: {ex.Message}", "Save Error", 
                    MessageBoxButton.OK, MessageBoxImage.Error);
            }
        }

        private string ExtractResponseBody(string fullResponse)
        {
            // Find the "Response Body:" section
            const string bodyMarker = "Response Body:";
            var bodyIndex = fullResponse.IndexOf(bodyMarker, StringComparison.OrdinalIgnoreCase);
            
            if (bodyIndex == -1)
                return string.Empty;

            // Extract everything after "Response Body:"
            var startIndex = bodyIndex + bodyMarker.Length;
            var responseBody = fullResponse.Substring(startIndex).Trim();
            
            // Remove any progress indicators that might be at the end
            var progressMarkers = new[] { "\n\nStreaming...", "[Response truncated", "[Response too large" };
            foreach (var marker in progressMarkers)
            {
                var markerIndex = responseBody.IndexOf(marker, StringComparison.OrdinalIgnoreCase);
                if (markerIndex != -1)
                {
                    responseBody = responseBody.Substring(0, markerIndex).Trim();
                    break;
                }
            }

            return responseBody;
        }

        private string BuildFullResponseForSave(HttpRequest httpRequest)
        {
            var fullResponse = new StringBuilder();
            
            // Add metadata header
            fullResponse.AppendLine("=".PadRight(80, '='));
            fullResponse.AppendLine("API HAMMER - HTTP Response Export");
            fullResponse.AppendLine("=".PadRight(80, '='));
            fullResponse.AppendLine($"Generated: {DateTime.Now:yyyy-MM-dd HH:mm:ss} (Local Time)");
            fullResponse.AppendLine($"Tool Version: API Hammer v1.0");
            fullResponse.AppendLine();

            // Add request information
            fullResponse.AppendLine("-".PadRight(80, '-'));
            fullResponse.AppendLine("REQUEST INFORMATION");
            fullResponse.AppendLine("-".PadRight(80, '-'));
            fullResponse.AppendLine($"Method: {httpRequest.Method}");
            fullResponse.AppendLine($"URL: {httpRequest.FullUrl}");
            
            if (httpRequest.RequestDateTime.HasValue)
                fullResponse.AppendLine($"Request Sent: {httpRequest.RequestDateTime:yyyy-MM-dd HH:mm:ss.fff}");
            
            if (httpRequest.ResponseTime.HasValue)
                fullResponse.AppendLine($"Response Time: {httpRequest.ResponseTimeFormatted}");
            
            if (httpRequest.ResponseSize.HasValue)
                fullResponse.AppendLine($"Response Size: {httpRequest.ResponseSizeFormatted}");

            // Add authentication info (without sensitive data)
            if (httpRequest.Authentication.Type != AuthenticationType.None)
            {
                fullResponse.AppendLine($"Authentication Type: {httpRequest.Authentication.Type}");
                if (httpRequest.Authentication.Type == AuthenticationType.ApiKey && 
                    !string.IsNullOrWhiteSpace(httpRequest.Authentication.ApiKeyHeader))
                {
                    fullResponse.AppendLine($"API Key Header: {httpRequest.Authentication.ApiKeyHeader}");
                }
                if (httpRequest.Authentication.Type == AuthenticationType.BasicAuth && 
                    !string.IsNullOrWhiteSpace(httpRequest.Authentication.Username))
                {
                    fullResponse.AppendLine($"Username: {httpRequest.Authentication.Username}");
                }
            }

            fullResponse.AppendLine();

            // Add request headers
            var enabledHeaders = httpRequest.Headers.Where(h => h.IsEnabled && !string.IsNullOrWhiteSpace(h.Key)).ToList();
            if (enabledHeaders.Any())
            {
                fullResponse.AppendLine("-".PadRight(80, '-'));
                fullResponse.AppendLine("REQUEST HEADERS");
                fullResponse.AppendLine("-".PadRight(80, '-'));
                
                foreach (var header in enabledHeaders)
                {
                    fullResponse.AppendLine($"{header.Key}: {header.Value}");
                }
                fullResponse.AppendLine();
            }

            // Add query parameters
            var enabledParams = httpRequest.QueryParameters.Where(p => p.IsEnabled && !string.IsNullOrWhiteSpace(p.Key)).ToList();
            if (enabledParams.Any())
            {
                fullResponse.AppendLine("-".PadRight(80, '-'));
                fullResponse.AppendLine("QUERY PARAMETERS");
                fullResponse.AppendLine("-".PadRight(80, '-'));
                
                foreach (var param in enabledParams)
                {
                    fullResponse.AppendLine($"{param.Key} = {param.Value}");
                }
                fullResponse.AppendLine();
            }

            // Add request body if present
            if (!string.IsNullOrWhiteSpace(httpRequest.Body))
            {
                fullResponse.AppendLine("-".PadRight(80, '-'));
                fullResponse.AppendLine("REQUEST BODY");
                fullResponse.AppendLine("-".PadRight(80, '-'));
                fullResponse.AppendLine(httpRequest.Body);
                fullResponse.AppendLine();
            }

            // Add the response section
            fullResponse.AppendLine("=".PadRight(80, '='));
            fullResponse.AppendLine("HTTP RESPONSE");
            fullResponse.AppendLine("=".PadRight(80, '='));
            
            // Add the actual response
            fullResponse.AppendLine(httpRequest.Response);

            // Add footer
            fullResponse.AppendLine();
            fullResponse.AppendLine("=".PadRight(80, '='));
            fullResponse.AppendLine("End of API Hammer Export");
            fullResponse.AppendLine("=".PadRight(80, '='));

            return fullResponse.ToString();
        }

        private string GenerateFileName(string prefix, string extension)
        {
            var timestamp = DateTime.Now.ToString("yyyyMMdd_HHmmss");
            return $"{prefix}_{timestamp}{extension}";
        }

        private void CopyResponse_Click(object sender, RoutedEventArgs e)
=======
            DataContextChanged += OnDataContextChanged;
        }

        private void OnDataContextChanged(object sender, DependencyPropertyChangedEventArgs e)
        {
            // Clean up previous ViewModel
            if (_viewModel != null)
            {
                _viewModel.Dispose();
                _viewModel = null;
            }

            // Set up new ViewModel if DataContext is HttpRequest
            if (e.NewValue is HttpRequest httpRequest)
            {
                _viewModel = new HttpRequestViewModel(httpRequest);
                // DON'T change the DataContext - keep the original HttpRequest
                // The XAML will bind to HttpRequest properties directly
                // Only use ViewModel for commands
            }
        }

        /// <summary>
        /// Gets the ViewModel for command binding
        /// </summary>
        public HttpRequestViewModel? ViewModel => _viewModel;

        /// <summary>
        /// Call this method when the tab is being permanently closed
        /// </summary>
        public void Dispose()
        {
            _isDisposing = true;
            _viewModel?.Dispose();
            _viewModel = null;
        }

        private void HttpRequestView_Unloaded(object sender, RoutedEventArgs e)
>>>>>>> 401f259c
        {
            // Only dispose if the control is being permanently disposed
            // This prevents disposing when switching between tabs
            if (_isDisposing)
            {
                _viewModel?.Dispose();
            }
        }
    }
}<|MERGE_RESOLUTION|>--- conflicted
+++ resolved
@@ -2,580 +2,18 @@
 using System.Windows;
 using System.Windows.Controls;
 using APIHammerUI.Models;
-<<<<<<< HEAD
-using System.Threading;
-using System.IO;
-using System.Windows.Threading;
-using Microsoft.Win32;
-using System.Text.Json;
-using APIHammerUI.Services;
-using APIHammerUI.Messages;
-=======
 using APIHammerUI.ViewModels;
->>>>>>> 401f259c
 
 namespace APIHammerUI.Views
 {
     public partial class HttpRequestView : UserControl, IDisposable
     {
-<<<<<<< HEAD
-        private CancellationTokenSource? _currentRequestCancellation;
-=======
         private HttpRequestViewModel? _viewModel;
         private bool _isDisposing = false;
->>>>>>> 401f259c
 
         public HttpRequestView()
         {
             InitializeComponent();
-<<<<<<< HEAD
-            
-            // Subscribe to the Unloaded event for cleanup
-            this.Unloaded += HttpRequestView_Unloaded;
-            
-            // Add keyboard shortcuts
-            this.KeyDown += HttpRequestView_KeyDown;
-        }
-
-        private void HttpRequestView_Unloaded(object sender, RoutedEventArgs e)
-        {
-            // Cleanup when control is unloaded
-            _currentRequestCancellation?.Cancel();
-        }
-
-        private void HttpRequestView_KeyDown(object sender, System.Windows.Input.KeyEventArgs e)
-        {
-            if (DataContext is not HttpRequest httpRequest || string.IsNullOrWhiteSpace(httpRequest.Response))
-                return;
-
-            // Ctrl+S for Save as Text
-            if (e.Key == System.Windows.Input.Key.S && 
-                (e.KeyboardDevice.Modifiers & System.Windows.Input.ModifierKeys.Control) != 0)
-            {
-                SaveAsText_Click(this, new RoutedEventArgs());
-                e.Handled = true;
-            }
-            // Ctrl+J for Save as JSON
-            else if (e.Key == System.Windows.Input.Key.J && 
-                     (e.KeyboardDevice.Modifiers & System.Windows.Input.ModifierKeys.Control) != 0)
-            {
-                SaveAsJson_Click(this, new RoutedEventArgs());
-                e.Handled = true;
-            }
-            // Ctrl+C for Copy (only if not in a text input)
-            else if (e.Key == System.Windows.Input.Key.C && 
-                     (e.KeyboardDevice.Modifiers & System.Windows.Input.ModifierKeys.Control) != 0 &&
-                     !(e.OriginalSource is TextBox textBox && !textBox.IsReadOnly))
-            {
-                CopyResponse_Click(this, new RoutedEventArgs());
-                e.Handled = true;
-            }
-        }
-
-        private void AddHeader_Click(object sender, RoutedEventArgs e)
-        {
-            if (DataContext is HttpRequest httpRequest)
-            {
-                httpRequest.Headers.Add(new HttpHeaderItem { Key = "", Value = "", IsEnabled = true });
-            }
-        }
-
-        private void DeleteHeader_Click(object sender, RoutedEventArgs e)
-        {
-            if (sender is Button button && button.Tag is HttpHeaderItem headerItem && DataContext is HttpRequest httpRequest)
-            {
-                // Don't allow deleting if it's the last header or if there are no headers
-                if (httpRequest.Headers.Count > 1)
-                {
-                    httpRequest.Headers.Remove(headerItem);
-                }
-            }
-        }
-
-        private void AddQueryParameter_Click(object sender, RoutedEventArgs e)
-        {
-            if (DataContext is HttpRequest httpRequest)
-            {
-                httpRequest.QueryParameters.Add(new HttpQueryParameter { Key = "", Value = "", IsEnabled = true });
-            }
-        }
-
-        private void DeleteQueryParameter_Click(object sender, RoutedEventArgs e)
-        {
-            if (sender is Button button && button.Tag is HttpQueryParameter queryParam && DataContext is HttpRequest httpRequest)
-            {
-                // Don't allow deleting if it's the last query parameter
-                if (httpRequest.QueryParameters.Count > 1)
-                {
-                    httpRequest.QueryParameters.Remove(queryParam);
-                }
-            }
-        }
-
-        private void TextBox_GotFocus(object sender, RoutedEventArgs e)
-        {
-            if (sender is TextBox textBox && DataContext is HttpRequest httpRequest)
-            {
-                // Auto-add a new empty header row when user focuses on the last empty row
-                var lastHeader = httpRequest.Headers.LastOrDefault();
-                if (lastHeader != null && !string.IsNullOrWhiteSpace(lastHeader.Key) && !string.IsNullOrWhiteSpace(lastHeader.Value))
-                {
-                    httpRequest.Headers.Add(new HttpHeaderItem { Key = "", Value = "", IsEnabled = true });
-                }
-            }
-        }
-
-        private void QueryParameter_GotFocus(object sender, RoutedEventArgs e)
-        {
-            if (sender is TextBox textBox && DataContext is HttpRequest httpRequest)
-            {
-                // Auto-add a new empty query parameter row when user focuses on the last empty row
-                var lastParam = httpRequest.QueryParameters.LastOrDefault();
-                if (lastParam != null && !string.IsNullOrWhiteSpace(lastParam.Key) && !string.IsNullOrWhiteSpace(lastParam.Value))
-                {
-                    httpRequest.QueryParameters.Add(new HttpQueryParameter { Key = "", Value = "", IsEnabled = true });
-                }
-            }
-        }
-
-        private void PasswordBox_PasswordChanged(object sender, RoutedEventArgs e)
-        {
-            if (sender is PasswordBox passwordBox && DataContext is HttpRequest httpRequest)
-            {
-                httpRequest.Authentication.Password = passwordBox.Password;
-            }
-        }
-
-        private void QuickAddHeader_Click(object sender, RoutedEventArgs e)
-        {
-            if (sender is Button button && button.Tag is string headerName && DataContext is HttpRequest httpRequest)
-            {
-                // Check if header already exists
-                var existingHeader = httpRequest.Headers.FirstOrDefault(h => 
-                    h.Key.Equals(headerName, StringComparison.OrdinalIgnoreCase));
-
-                if (existingHeader != null)
-                {
-                    // Header exists, just enable it and focus on value field
-                    existingHeader.IsEnabled = true;
-                    return;
-                }
-
-                // Find the first empty header row or create a new one
-                var emptyHeader = httpRequest.Headers.FirstOrDefault(h => string.IsNullOrWhiteSpace(h.Key));
-                
-                if (emptyHeader != null)
-                {
-                    // Use existing empty row
-                    emptyHeader.Key = headerName;
-                    emptyHeader.Value = GetDefaultValueForHeader(headerName);
-                    emptyHeader.IsEnabled = true;
-                }
-                else
-                {
-                    // Create new header
-                    var newHeader = new HttpHeaderItem 
-                    { 
-                        Key = headerName, 
-                        Value = GetDefaultValueForHeader(headerName),
-                        IsEnabled = true 
-                    };
-                    
-                    // Insert before the last empty row if it exists
-                    var lastEmptyIndex = httpRequest.Headers.Count - 1;
-                    if (lastEmptyIndex >= 0 && string.IsNullOrWhiteSpace(httpRequest.Headers[lastEmptyIndex].Key))
-                    {
-                        httpRequest.Headers.Insert(lastEmptyIndex, newHeader);
-                    }
-                    else
-                    {
-                        httpRequest.Headers.Add(newHeader);
-                        // Add a new empty row
-                        httpRequest.Headers.Add(new HttpHeaderItem { Key = "", Value = "" });
-                    }
-                }
-            }
-        }
-
-        private string GetDefaultValueForHeader(string headerName)
-        {
-            // Get suggested values from the model
-            if (HttpRequest.HeaderValueSuggestions.TryGetValue(headerName, out var suggestions) && suggestions.Any())
-            {
-                return suggestions.First();
-            }
-
-            // Provide some smart defaults
-            return headerName switch
-            {
-                "Content-Type" => "application/json",
-                "Accept" => "application/json",
-                "Accept-Encoding" => "gzip, deflate",
-                "Cache-Control" => "no-cache",
-                "Connection" => "keep-alive",
-                "User-Agent" => "API Hammer/1.0",
-                "X-Requested-With" => "XMLHttpRequest",
-                "Access-Control-Allow-Origin" => "*",
-                "Access-Control-Allow-Methods" => "GET, POST, PUT, DELETE",
-                "Access-Control-Allow-Headers" => "Content-Type, Authorization",
-                _ => ""
-            };
-        }
-
-        private void PreviewButton_Click(object sender, RoutedEventArgs e)
-        {
-            if (DataContext is HttpRequest httpRequest)
-            {
-                try
-                {
-                    var previewDialog = new HttpRequestPreviewDialog(httpRequest)
-                    {
-                        Owner = Window.GetWindow(this)
-                    };
-                    previewDialog.ShowDialog();
-                }
-                catch (Exception ex)
-                {
-                    MessageBox.Show($"Error opening request preview: {ex.Message}", "Error", 
-                        MessageBoxButton.OK, MessageBoxImage.Error);
-                }
-            }
-        }
-
-        private void SendButton_Click(object sender, RoutedEventArgs e)
-        {
-            if (DataContext is not HttpRequest httpRequest)
-                return;
-
-            try
-            {
-                // If currently loading, cancel the request
-                if (httpRequest.IsLoading)
-                {
-                    _currentRequestCancellation?.Cancel();
-                    httpRequest.IsLoading = false;
-                    httpRequest.Response = "Request cancelled by user.";
-                    return;
-                }
-
-                // Cancel any existing request
-                _currentRequestCancellation?.Cancel();
-                _currentRequestCancellation = new CancellationTokenSource();
-
-                // Set loading state immediately on UI thread
-                httpRequest.IsLoading = true;
-                httpRequest.Response = "Queuing request...";
-
-                // Create and queue the HTTP request message
-                var requestMessage = new APIHammerUI.Messages.HttpRequestMessage
-                {
-                    Request = httpRequest,
-                    CancellationToken = _currentRequestCancellation.Token,
-                    Priority = 0 // Normal priority
-                };
-
-                // Queue the request for processing
-                ApplicationServiceManager.Instance.MessageQueue.QueueHttpRequest(requestMessage);
-
-                // Update UI to show request is queued
-                ApplicationServiceManager.Instance.MessageQueue.QueueUiUpdate(new UiUpdateMessage
-                {
-                    Priority = 100, // High priority for immediate UI feedback
-                    Description = "Update request status to processing",
-                    UiAction = () =>
-                    {
-                        httpRequest.Response = "Processing request...";
-                    }
-                });
-            }
-            catch (Exception ex)
-            {
-                httpRequest.IsLoading = false;
-                httpRequest.Response = $"Error queuing request: {ex.Message}";
-                
-                MessageBox.Show($"Error sending request: {ex.Message}", "Error", 
-                    MessageBoxButton.OK, MessageBoxImage.Error);
-            }
-        }
-
-        private void SaveAsJson_Click(object sender, RoutedEventArgs e)
-        {
-            if (DataContext is not HttpRequest httpRequest || string.IsNullOrWhiteSpace(httpRequest.Response))
-                return;
-
-            try
-            {
-                // Extract JSON content from response
-                var jsonContent = ExtractResponseBody(httpRequest.Response);
-                
-                if (string.IsNullOrWhiteSpace(jsonContent))
-                {
-                    MessageBox.Show("No response body found to save.", "Save JSON", 
-                        MessageBoxButton.OK, MessageBoxImage.Warning);
-                    return;
-                }
-
-                // Validate and format JSON
-                string formattedJson;
-                bool isValidJson = true;
-                try
-                {
-                    using var document = JsonDocument.Parse(jsonContent);
-                    var options = new JsonSerializerOptions
-                    {
-                        WriteIndented = true
-                    };
-                    formattedJson = JsonSerializer.Serialize(document, options);
-                }
-                catch (JsonException)
-                {
-                    isValidJson = false;
-                    // If it's not valid JSON, save as-is but warn the user
-                    var result = MessageBox.Show(
-                        "The response body doesn't appear to be valid JSON. Save as plain text instead?", 
-                        "Invalid JSON", 
-                        MessageBoxButton.YesNo, 
-                        MessageBoxImage.Question);
-                    
-                    if (result != MessageBoxResult.Yes)
-                        return;
-                    
-                    formattedJson = jsonContent;
-                }
-
-                // Show save dialog
-                var extension = isValidJson ? ".json" : ".txt";
-                var filter = isValidJson ? 
-                    "JSON Files (*.json)|*.json|Text Files (*.txt)|*.txt|All Files (*.*)|*.*" :
-                    "Text Files (*.txt)|*.txt|JSON Files (*.json)|*.json|All Files (*.*)|*.*";
-
-                var saveDialog = new SaveFileDialog
-                {
-                    Title = "Save Response Body",
-                    Filter = filter,
-                    DefaultExt = extension,
-                    FileName = GenerateFileName("response_body", extension)
-                };
-
-                if (saveDialog.ShowDialog() == true)
-                {
-                    File.WriteAllText(saveDialog.FileName, formattedJson, Encoding.UTF8);
-                    
-                    var fileInfo = new FileInfo(saveDialog.FileName);
-                    var sizeInfo = fileInfo.Length < 1024 ? 
-                        $"{fileInfo.Length} bytes" : 
-                        $"{fileInfo.Length / 1024.0:F1} KB";
-
-                    MessageBox.Show($"Response body saved successfully!\n\nFile: {saveDialog.FileName}\nSize: {sizeInfo}", 
-                        "Save Complete", MessageBoxButton.OK, MessageBoxImage.Information);
-                }
-            }
-            catch (UnauthorizedAccessException)
-            {
-                MessageBox.Show("Access denied. Please choose a different location or run as administrator.", 
-                    "Save Error", MessageBoxButton.OK, MessageBoxImage.Error);
-            }
-            catch (DirectoryNotFoundException)
-            {
-                MessageBox.Show("The specified directory does not exist.", 
-                    "Save Error", MessageBoxButton.OK, MessageBoxImage.Error);
-            }
-            catch (Exception ex)
-            {
-                MessageBox.Show($"Error saving file: {ex.Message}", "Save Error", 
-                    MessageBoxButton.OK, MessageBoxImage.Error);
-            }
-        }
-
-        private void SaveAsText_Click(object sender, RoutedEventArgs e)
-        {
-            if (DataContext is not HttpRequest httpRequest || string.IsNullOrWhiteSpace(httpRequest.Response))
-                return;
-
-            try
-            {
-                // Show save dialog
-                var saveDialog = new SaveFileDialog
-                {
-                    Title = "Save Full Response as Text",
-                    Filter = "Text Files (*.txt)|*.txt|Log Files (*.log)|*.log|Markdown Files (*.md)|*.md|All Files (*.*)|*.*",
-                    DefaultExt = ".txt",
-                    FileName = GenerateFileName("http_response", ".txt")
-                };
-
-                if (saveDialog.ShowDialog() == true)
-                {
-                    // Save the complete response including headers and metadata
-                    var fullResponse = BuildFullResponseForSave(httpRequest);
-                    File.WriteAllText(saveDialog.FileName, fullResponse, Encoding.UTF8);
-                    
-                    var fileInfo = new FileInfo(saveDialog.FileName);
-                    var sizeInfo = fileInfo.Length < 1024 ? 
-                        $"{fileInfo.Length} bytes" : 
-                        fileInfo.Length < 1024 * 1024 ?
-                        $"{fileInfo.Length / 1024.0:F1} KB" :
-                        $"{fileInfo.Length / (1024.0 * 1024.0):F1} MB";
-
-                    MessageBox.Show($"Full response saved successfully!\n\nFile: {saveDialog.FileName}\nSize: {sizeInfo}", 
-                        "Save Complete", MessageBoxButton.OK, MessageBoxImage.Information);
-                }
-            }
-            catch (UnauthorizedAccessException)
-            {
-                MessageBox.Show("Access denied. Please choose a different location or run as administrator.", 
-                    "Save Error", MessageBoxButton.OK, MessageBoxImage.Error);
-            }
-            catch (DirectoryNotFoundException)
-            {
-                MessageBox.Show("The specified directory does not exist.", 
-                    "Save Error", MessageBoxButton.OK, MessageBoxImage.Error);
-            }
-            catch (Exception ex)
-            {
-                MessageBox.Show($"Error saving file: {ex.Message}", "Save Error", 
-                    MessageBoxButton.OK, MessageBoxImage.Error);
-            }
-        }
-
-        private string ExtractResponseBody(string fullResponse)
-        {
-            // Find the "Response Body:" section
-            const string bodyMarker = "Response Body:";
-            var bodyIndex = fullResponse.IndexOf(bodyMarker, StringComparison.OrdinalIgnoreCase);
-            
-            if (bodyIndex == -1)
-                return string.Empty;
-
-            // Extract everything after "Response Body:"
-            var startIndex = bodyIndex + bodyMarker.Length;
-            var responseBody = fullResponse.Substring(startIndex).Trim();
-            
-            // Remove any progress indicators that might be at the end
-            var progressMarkers = new[] { "\n\nStreaming...", "[Response truncated", "[Response too large" };
-            foreach (var marker in progressMarkers)
-            {
-                var markerIndex = responseBody.IndexOf(marker, StringComparison.OrdinalIgnoreCase);
-                if (markerIndex != -1)
-                {
-                    responseBody = responseBody.Substring(0, markerIndex).Trim();
-                    break;
-                }
-            }
-
-            return responseBody;
-        }
-
-        private string BuildFullResponseForSave(HttpRequest httpRequest)
-        {
-            var fullResponse = new StringBuilder();
-            
-            // Add metadata header
-            fullResponse.AppendLine("=".PadRight(80, '='));
-            fullResponse.AppendLine("API HAMMER - HTTP Response Export");
-            fullResponse.AppendLine("=".PadRight(80, '='));
-            fullResponse.AppendLine($"Generated: {DateTime.Now:yyyy-MM-dd HH:mm:ss} (Local Time)");
-            fullResponse.AppendLine($"Tool Version: API Hammer v1.0");
-            fullResponse.AppendLine();
-
-            // Add request information
-            fullResponse.AppendLine("-".PadRight(80, '-'));
-            fullResponse.AppendLine("REQUEST INFORMATION");
-            fullResponse.AppendLine("-".PadRight(80, '-'));
-            fullResponse.AppendLine($"Method: {httpRequest.Method}");
-            fullResponse.AppendLine($"URL: {httpRequest.FullUrl}");
-            
-            if (httpRequest.RequestDateTime.HasValue)
-                fullResponse.AppendLine($"Request Sent: {httpRequest.RequestDateTime:yyyy-MM-dd HH:mm:ss.fff}");
-            
-            if (httpRequest.ResponseTime.HasValue)
-                fullResponse.AppendLine($"Response Time: {httpRequest.ResponseTimeFormatted}");
-            
-            if (httpRequest.ResponseSize.HasValue)
-                fullResponse.AppendLine($"Response Size: {httpRequest.ResponseSizeFormatted}");
-
-            // Add authentication info (without sensitive data)
-            if (httpRequest.Authentication.Type != AuthenticationType.None)
-            {
-                fullResponse.AppendLine($"Authentication Type: {httpRequest.Authentication.Type}");
-                if (httpRequest.Authentication.Type == AuthenticationType.ApiKey && 
-                    !string.IsNullOrWhiteSpace(httpRequest.Authentication.ApiKeyHeader))
-                {
-                    fullResponse.AppendLine($"API Key Header: {httpRequest.Authentication.ApiKeyHeader}");
-                }
-                if (httpRequest.Authentication.Type == AuthenticationType.BasicAuth && 
-                    !string.IsNullOrWhiteSpace(httpRequest.Authentication.Username))
-                {
-                    fullResponse.AppendLine($"Username: {httpRequest.Authentication.Username}");
-                }
-            }
-
-            fullResponse.AppendLine();
-
-            // Add request headers
-            var enabledHeaders = httpRequest.Headers.Where(h => h.IsEnabled && !string.IsNullOrWhiteSpace(h.Key)).ToList();
-            if (enabledHeaders.Any())
-            {
-                fullResponse.AppendLine("-".PadRight(80, '-'));
-                fullResponse.AppendLine("REQUEST HEADERS");
-                fullResponse.AppendLine("-".PadRight(80, '-'));
-                
-                foreach (var header in enabledHeaders)
-                {
-                    fullResponse.AppendLine($"{header.Key}: {header.Value}");
-                }
-                fullResponse.AppendLine();
-            }
-
-            // Add query parameters
-            var enabledParams = httpRequest.QueryParameters.Where(p => p.IsEnabled && !string.IsNullOrWhiteSpace(p.Key)).ToList();
-            if (enabledParams.Any())
-            {
-                fullResponse.AppendLine("-".PadRight(80, '-'));
-                fullResponse.AppendLine("QUERY PARAMETERS");
-                fullResponse.AppendLine("-".PadRight(80, '-'));
-                
-                foreach (var param in enabledParams)
-                {
-                    fullResponse.AppendLine($"{param.Key} = {param.Value}");
-                }
-                fullResponse.AppendLine();
-            }
-
-            // Add request body if present
-            if (!string.IsNullOrWhiteSpace(httpRequest.Body))
-            {
-                fullResponse.AppendLine("-".PadRight(80, '-'));
-                fullResponse.AppendLine("REQUEST BODY");
-                fullResponse.AppendLine("-".PadRight(80, '-'));
-                fullResponse.AppendLine(httpRequest.Body);
-                fullResponse.AppendLine();
-            }
-
-            // Add the response section
-            fullResponse.AppendLine("=".PadRight(80, '='));
-            fullResponse.AppendLine("HTTP RESPONSE");
-            fullResponse.AppendLine("=".PadRight(80, '='));
-            
-            // Add the actual response
-            fullResponse.AppendLine(httpRequest.Response);
-
-            // Add footer
-            fullResponse.AppendLine();
-            fullResponse.AppendLine("=".PadRight(80, '='));
-            fullResponse.AppendLine("End of API Hammer Export");
-            fullResponse.AppendLine("=".PadRight(80, '='));
-
-            return fullResponse.ToString();
-        }
-
-        private string GenerateFileName(string prefix, string extension)
-        {
-            var timestamp = DateTime.Now.ToString("yyyyMMdd_HHmmss");
-            return $"{prefix}_{timestamp}{extension}";
-        }
-
-        private void CopyResponse_Click(object sender, RoutedEventArgs e)
-=======
             DataContextChanged += OnDataContextChanged;
         }
 
@@ -614,7 +52,6 @@
         }
 
         private void HttpRequestView_Unloaded(object sender, RoutedEventArgs e)
->>>>>>> 401f259c
         {
             // Only dispose if the control is being permanently disposed
             // This prevents disposing when switching between tabs
